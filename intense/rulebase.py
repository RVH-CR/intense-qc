--- conflicted
+++ resolved
@@ -52,14 +52,9 @@
     rules["R1"] = 0  # for rulebase flags
     for i in range(3):
         for year in qc.k_largest[i]:
-<<<<<<< HEAD
-            year = int(year)
-            rules.loc[qc.gauge.data.index.year == year, 'R1'] = 1
-=======
             if np.isfinite(year):
                 year = int(year)
-                rules.loc[qc.series.data.index.year == year, 'R1'] = 1
->>>>>>> 120d9947
+                rules.loc[qc.gauge.data.index.year == year, 'R1'] = 1
 
     # R2: Exclude years where Q99/95 = 0
     # Now we only want to run it for Q99
@@ -221,7 +216,6 @@
     return output_line
 
 
-<<<<<<< HEAD
 def find_files(root_folder: str, overwrite: bool = True) -> List[Tuple[str, str]]:
     """Finds QC files to apply the rule base to
 
@@ -232,11 +226,6 @@
     Returns:
         A list of input file and output folder paths [(input_file, output_folder), ...]
     """
-    folders_to_check = sorted(os.listdir(root_folder))
-    folders_to_check = [f for f in folders_to_check if f not in ['qcDebug', 'Superseded']]
-=======
-def find_files(root_folder, overwrite=True):
->>>>>>> 120d9947
 
     folders_in_root_folder = [f for f in sorted(os.listdir(root_folder)) if
                             f not in ['qcDebug', 'Superseded'] and
@@ -252,20 +241,8 @@
         flag_files = sorted(os.listdir(flag_folder))
 
         # Equivalent list of paths
-<<<<<<< HEAD
-        for f in file_names:
-            input_path = flag_folder + f
-            output_folder = root_folder + "/" + folder
-            qcd_data_path = output_folder + "/QCd_Data/" + f.replace("_QC.txt", ".txt")
-
-            if not os.path.exists(qcd_data_path) or overwrite:
-                tmp = input_path, output_folder
-                file_paths.append(tmp)
-
-=======
         for f in flag_files:
             file_paths.append(os.path.join(flag_folder, f))
->>>>>>> 120d9947
     return file_paths
 
 
