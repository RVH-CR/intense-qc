dependencies:
  - python=3.7
  - pandas=1.0.3
  - rpy2=2.9.4
  - xarray=0.15.0
  - scipy=1.4.1
  - pip=20.0.2
  - pip:
<<<<<<< HEAD
      - netCDF4
      - coverage
=======
      - netCDF4==1.5.3
>>>>>>> cb9f1f41
<|MERGE_RESOLUTION|>--- conflicted
+++ resolved
@@ -6,9 +6,5 @@
   - scipy=1.4.1
   - pip=20.0.2
   - pip:
-<<<<<<< HEAD
-      - netCDF4
-      - coverage
-=======
       - netCDF4==1.5.3
->>>>>>> cb9f1f41
+      - coverage==5.0.4