--- conflicted
+++ resolved
@@ -1,7 +1,3 @@
-<<<<<<< HEAD
-import unittest
-=======
->>>>>>> 9c50587c
 from intense import utils
 from intense.qc import Qc
 from intense import intense as ex
@@ -9,12 +5,8 @@
 from . import TestCase
 
 
-<<<<<<< HEAD
-class TestQc(unittest.TestCase):
-=======
 class TestQc(TestCase):
 
->>>>>>> 9c50587c
     def test_get_flags(self):
 
         orig_folder = "tests/sample_data"
